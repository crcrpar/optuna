from datetime import datetime
<<<<<<< HEAD
from sqlalchemy import asc
=======

>>>>>>> 85fd77b6
from sqlalchemy import CheckConstraint
from sqlalchemy import Column
from sqlalchemy import DateTime
from sqlalchemy import desc
from sqlalchemy import Enum
from sqlalchemy.ext.declarative import declarative_base
from sqlalchemy import Float
from sqlalchemy import ForeignKey
from sqlalchemy import func
from sqlalchemy import Integer
from sqlalchemy import orm
from sqlalchemy import String
from sqlalchemy import UniqueConstraint

from optuna import distributions
from optuna.structs import StudyDirection
from optuna.structs import TrialState
from optuna import type_checking

if type_checking.TYPE_CHECKING:
    from typing import Any  # NOQA
    from typing import List  # NOQA
    from typing import Optional  # NOQA

# Don't modify this version number anymore.
# The schema management functionality has been moved to alembic.
SCHEMA_VERSION = 12

MAX_INDEXED_STRING_LENGTH = 512
MAX_STRING_LENGTH = 2048
MAX_VERSION_LENGTH = 256

NOT_FOUND_MSG = 'Record does not exist.'

BaseModel = declarative_base()  # type: Any


class StudyModel(BaseModel):
    __tablename__ = 'studies'
    study_id = Column(Integer, primary_key=True)
    study_name = Column(String(MAX_INDEXED_STRING_LENGTH), index=True, unique=True, nullable=False)
    direction = Column(Enum(StudyDirection), nullable=False)

    @classmethod
    def find_by_id(cls, study_id, session):
        # type: (int, orm.Session) -> Optional[StudyModel]

        study = session.query(cls).filter(cls.study_id == study_id).one_or_none()

        return study

    @classmethod
    def find_or_raise_by_id(cls, study_id, session):
        # type: (int, orm.Session) -> StudyModel

        study = cls.find_by_id(study_id, session)
        if study is None:
            raise ValueError(NOT_FOUND_MSG)

        return study

    @classmethod
    def find_by_name(cls, study_name, session):
        # type: (str, orm.Session) -> Optional[StudyModel]

        study = session.query(cls).filter(cls.study_name == study_name).one_or_none()

        return study

    @classmethod
    def find_or_raise_by_name(cls, study_name, session):
        # type: (str, orm.Session) -> StudyModel

        study = cls.find_by_name(study_name, session)
        if study is None:
            raise ValueError(NOT_FOUND_MSG)

        return study

    @classmethod
    def all(cls, session):
        # type: (orm.Session) -> List[StudyModel]

        return session.query(cls).all()


class StudyUserAttributeModel(BaseModel):
    __tablename__ = 'study_user_attributes'
    __table_args__ = (UniqueConstraint('study_id', 'key'), )  # type: Any
    study_user_attribute_id = Column(Integer, primary_key=True)
    study_id = Column(Integer, ForeignKey('studies.study_id'))
    key = Column(String(MAX_INDEXED_STRING_LENGTH))
    value_json = Column(String(MAX_STRING_LENGTH))

    study = orm.relationship(
        StudyModel,
        backref=orm.backref("user_attributes", cascade="all, delete-orphan"))

    @classmethod
    def find_by_study_and_key(cls, study, key, session):
        # type: (StudyModel, str, orm.Session) -> Optional[StudyUserAttributeModel]

        attribute = session.query(cls). \
            filter(cls.study_id == study.study_id).filter(cls.key == key).one_or_none()

        return attribute

    @classmethod
    def where_study_id(cls, study_id, session):
        # type: (int, orm.Session) -> List[StudyUserAttributeModel]

        return session.query(cls).filter(cls.study_id == study_id).all()


class StudySystemAttributeModel(BaseModel):
    __tablename__ = 'study_system_attributes'
    __table_args__ = (UniqueConstraint('study_id', 'key'), )  # type: Any
    study_system_attribute_id = Column(Integer, primary_key=True)
    study_id = Column(Integer, ForeignKey('studies.study_id'))
    key = Column(String(MAX_INDEXED_STRING_LENGTH))
    value_json = Column(String(MAX_STRING_LENGTH))

    study = orm.relationship(
        StudyModel,
        backref=orm.backref("system_attributes", cascade="all, delete-orphan"))

    @classmethod
    def find_by_study_and_key(cls, study, key, session):
        # type: (StudyModel, str, orm.Session) -> Optional[StudySystemAttributeModel]

        attribute = session.query(cls). \
            filter(cls.study_id == study.study_id).filter(cls.key == key).one_or_none()

        return attribute

    @classmethod
    def where_study_id(cls, study_id, session):
        # type: (int, orm.Session) -> List[StudySystemAttributeModel]

        return session.query(cls).filter(cls.study_id == study_id).all()


class TrialModel(BaseModel):
    __tablename__ = 'trials'
    trial_id = Column(Integer, primary_key=True)
    study_id = Column(Integer, ForeignKey('studies.study_id'))
    state = Column(Enum(TrialState), nullable=False)
    value = Column(Float)
    datetime_start = Column(DateTime, default=datetime.now)
    datetime_complete = Column(DateTime)

    study = orm.relationship(
        StudyModel,
        backref=orm.backref("trials", cascade="all, delete-orphan"))

    @classmethod
    def find_by_id(cls, trial_id, session):
        # type: (int, orm.Session) -> Optional[TrialModel]

        trial = session.query(cls).filter(cls.trial_id == trial_id).one_or_none()

        return trial

    @classmethod
    def find_max_value_trial(cls, study_id, session):
        # type: (int, orm.Session) -> TrialModel

        trial = session.query(cls) \
            .filter(cls.study_id == study_id)\
            .filter(cls.state == TrialState.COMPLETE) \
            .order_by(desc(cls.value)).limit(1).one_or_none()
        if trial is None:
            raise ValueError(NOT_FOUND_MSG)
        return trial

    @classmethod
    def find_min_value_trial(cls, study_id, session):
        # type: (int, orm.Session) -> TrialModel

        trial = session.query(cls) \
            .filter(cls.study_id == study_id) \
            .filter(cls.state == TrialState.COMPLETE) \
            .order_by(asc(cls.value)).limit(1).one_or_none()
        if trial is None:
            raise ValueError(NOT_FOUND_MSG)
        return trial

    @classmethod
    def find_or_raise_by_id(cls, trial_id, session):
        # type: (int, orm.Session) -> TrialModel

        trial = cls.find_by_id(trial_id, session)
        if trial is None:
            raise ValueError(NOT_FOUND_MSG)

        return trial

    @classmethod
    def where_study(cls, study, session):
        # type: (StudyModel, orm.Session) -> List[TrialModel]

        trials = session.query(cls) \
            .filter(cls.study_id == study.study_id) \
            .order_by(cls.trial_id).all()

        return trials

    @classmethod
    def count(cls, session, study=None, state=None):
        # type: (orm.Session, Optional[StudyModel], Optional[TrialState]) -> int

        trial_count = session.query(func.count(cls.trial_id))
        if study is not None:
            trial_count = trial_count.filter(cls.study_id == study.study_id)
        if state is not None:
            trial_count = trial_count.filter(cls.state == state)

        return trial_count.scalar()

    def count_past_trials(self, session):
        # type: (orm.Session) -> int

        trial_count = session.query(func.count(TrialModel.trial_id))\
            .filter(TrialModel.study_id == self.study_id,
                    TrialModel.trial_id < self.trial_id)
        return trial_count.scalar()

    @classmethod
    def all(cls, session):
        # type: (orm.Session) -> List[TrialModel]

        return session.query(cls).all()

    @classmethod
    def get_all_trial_ids_where_study(cls, study, session):
        # type: (StudyModel, orm.Session) -> List[int]

        trials = session.query(cls.trial_id) \
            .filter(cls.study_id == study.study_id) \
            .order_by(cls.trial_id).all()

        return [t.trial_id for t in trials]


class TrialUserAttributeModel(BaseModel):
    __tablename__ = 'trial_user_attributes'
    __table_args__ = (UniqueConstraint('trial_id', 'key'), )  # type: Any
    trial_user_attribute_id = Column(Integer, primary_key=True)
    trial_id = Column(Integer, ForeignKey('trials.trial_id'))
    key = Column(String(MAX_INDEXED_STRING_LENGTH))
    value_json = Column(String(MAX_STRING_LENGTH))

    trial = orm.relationship(
        TrialModel,
        backref=orm.backref("user_attributes", cascade="all, delete-orphan"))

    @classmethod
    def find_by_trial_and_key(cls, trial, key, session):
        # type: (TrialModel, str, orm.Session) -> Optional[TrialUserAttributeModel]

        attribute = session.query(cls). \
            filter(cls.trial_id == trial.trial_id).filter(cls.key == key).one_or_none()

        return attribute

    @classmethod
    def where_study(cls, study, session):
        # type: (StudyModel, orm.Session) -> List[TrialUserAttributeModel]

        trial_user_attributes = session.query(cls).join(TrialModel). \
            filter(TrialModel.study_id == study.study_id).all()

        return trial_user_attributes

    @classmethod
    def where_trial(cls, trial, session):
        # type: (TrialModel, orm.Session) -> List[TrialUserAttributeModel]

        return cls.where_trial_id(trial.trial_id, session)

    @classmethod
    def where_trial_id(cls, trial_id, session):
        # type: (int, orm.Session) -> List[TrialUserAttributeModel]

        return session.query(cls).filter(cls.trial_id == trial_id).all()

    @classmethod
    def all(cls, session):
        # type: (orm.Session) -> List[TrialUserAttributeModel]

        return session.query(cls).all()


class TrialSystemAttributeModel(BaseModel):
    __tablename__ = 'trial_system_attributes'
    __table_args__ = (UniqueConstraint('trial_id', 'key'), )  # type: Any
    trial_system_attribute_id = Column(Integer, primary_key=True)
    trial_id = Column(Integer, ForeignKey('trials.trial_id'))
    key = Column(String(MAX_INDEXED_STRING_LENGTH))
    value_json = Column(String(MAX_STRING_LENGTH))

    trial = orm.relationship(
        TrialModel,
        backref=orm.backref("system_attributes", cascade="all, delete-orphan"))

    @classmethod
    def find_by_trial_and_key(cls, trial, key, session):
        # type: (TrialModel, str, orm.Session) -> Optional[TrialSystemAttributeModel]

        attribute = session.query(cls). \
            filter(cls.trial_id == trial.trial_id).filter(cls.key == key).one_or_none()

        return attribute

    @classmethod
    def where_study(cls, study, session):
        # type: (StudyModel, orm.Session) -> List[TrialSystemAttributeModel]

        trial_system_attributes = session.query(cls).join(TrialModel). \
            filter(TrialModel.study_id == study.study_id).all()

        return trial_system_attributes

    @classmethod
    def where_trial(cls, trial, session):
        # type: (TrialModel, orm.Session) -> List[TrialSystemAttributeModel]

        return cls.where_trial_id(trial.trial_id, session)

    @classmethod
    def where_trial_id(cls, trial_id, session):
        # type: (int, orm.Session) -> List[TrialSystemAttributeModel]

        return session.query(cls).filter(cls.trial_id == trial_id).all()

    @classmethod
    def all(cls, session):
        # type: (orm.Session) -> List[TrialSystemAttributeModel]

        return session.query(cls).all()


class TrialParamModel(BaseModel):
    __tablename__ = 'trial_params'
    __table_args__ = (UniqueConstraint('trial_id', 'param_name'), )  # type: Any
    param_id = Column(Integer, primary_key=True)
    trial_id = Column(Integer, ForeignKey('trials.trial_id'))
    param_name = Column(String(MAX_INDEXED_STRING_LENGTH))
    param_value = Column(Float)
    distribution_json = Column(String(MAX_STRING_LENGTH))

    trial = orm.relationship(
        TrialModel,
        backref=orm.backref("params", cascade="all, delete-orphan"))

    def check_and_add(self, session):
        # type: (orm.Session) -> None

        self._check_compatibility_with_previous_trial_param_distributions(session)
        session.add(self)

    def _check_compatibility_with_previous_trial_param_distributions(self, session):
        # type: (orm.Session) -> None

        trial = TrialModel.find_or_raise_by_id(self.trial_id, session)

        previous_record = session.query(TrialParamModel).join(TrialModel). \
            filter(TrialModel.study_id == trial.study_id). \
            filter(TrialParamModel.param_name == self.param_name).first()
        if previous_record is not None:
            distributions.check_distribution_compatibility(
                distributions.json_to_distribution(previous_record.distribution_json),
                distributions.json_to_distribution(self.distribution_json))

    @classmethod
    def find_by_trial_and_param_name(cls, trial, param_name, session):
        # type: (TrialModel, str, orm.Session) -> Optional[TrialParamModel]

        param_distribution = session.query(cls). \
            filter(cls.trial_id == trial.trial_id). \
            filter(cls.param_name == param_name).one_or_none()

        return param_distribution

    @classmethod
    def find_or_raise_by_trial_and_param_name(cls, trial, param_name, session):
        # type: (TrialModel, str, orm.Session) -> TrialParamModel

        param_distribution = cls.find_by_trial_and_param_name(trial, param_name, session)

        if param_distribution is None:
            raise ValueError(NOT_FOUND_MSG)

        return param_distribution

    @classmethod
    def where_study(cls, study, session):
        # type: (StudyModel, orm.Session) -> List[TrialParamModel]

        trial_params = session.query(cls).join(TrialModel). \
            filter(TrialModel.study_id == study.study_id).all()

        return trial_params

    @classmethod
    def where_trial(cls, trial, session):
        # type: (TrialModel, orm.Session) -> List[TrialParamModel]

        trial_params = session.query(cls).filter(cls.trial_id == trial.trial_id).all()

        return trial_params

    @classmethod
    def all(cls, session):
        # type: (orm.Session) -> List[TrialParamModel]

        return session.query(cls).all()


class TrialValueModel(BaseModel):
    __tablename__ = 'trial_values'
    __table_args__ = (UniqueConstraint('trial_id', 'step'), )  # type: Any
    trial_value_id = Column(Integer, primary_key=True)
    trial_id = Column(Integer, ForeignKey('trials.trial_id'))
    step = Column(Integer)
    value = Column(Float)

    trial = orm.relationship(
        TrialModel,
        backref=orm.backref("values", cascade="all, delete-orphan"))

    @classmethod
    def find_by_trial_and_step(cls, trial, step, session):
        # type: (TrialModel, int, orm.Session) -> Optional[TrialValueModel]

        trial_value = session.query(cls). \
            filter(cls.trial_id == trial.trial_id). \
            filter(cls.step == step).one_or_none()

        return trial_value

    @classmethod
    def where_study(cls, study, session):
        # type: (StudyModel, orm.Session) -> List[TrialValueModel]

        trial_values = session.query(cls).join(TrialModel). \
            filter(TrialModel.study_id == study.study_id).all()

        return trial_values

    @classmethod
    def where_trial(cls, trial, session):
        # type: (TrialModel, orm.Session) -> List[TrialValueModel]

        trial_values = session.query(cls).filter(cls.trial_id == trial.trial_id).all()

        return trial_values

    @classmethod
    def all(cls, session):
        # type: (orm.Session) -> List[TrialValueModel]

        return session.query(cls).all()


class VersionInfoModel(BaseModel):
    __tablename__ = 'version_info'
    # setting check constraint to ensure the number of rows is at most 1
    __table_args__ = (CheckConstraint('version_info_id=1'), )  # type: Any
    version_info_id = Column(Integer, primary_key=True, autoincrement=False, default=1)
    schema_version = Column(Integer)
    library_version = Column(String(MAX_VERSION_LENGTH))

    @classmethod
    def find(cls, session):
        # type: (orm.Session) -> VersionInfoModel

        version_info = session.query(cls).one_or_none()

        return version_info<|MERGE_RESOLUTION|>--- conflicted
+++ resolved
@@ -1,9 +1,6 @@
 from datetime import datetime
-<<<<<<< HEAD
+
 from sqlalchemy import asc
-=======
-
->>>>>>> 85fd77b6
 from sqlalchemy import CheckConstraint
 from sqlalchemy import Column
 from sqlalchemy import DateTime
