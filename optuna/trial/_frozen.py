--- conflicted
+++ resolved
@@ -6,6 +6,7 @@
 from typing import Union
 
 from optuna._experimental import experimental
+from optuna import distributions
 from optuna.distributions import BaseDistribution
 from optuna.distributions import CategoricalDistribution
 from optuna.distributions import DiscreteUniformDistribution
@@ -13,19 +14,9 @@
 from optuna.distributions import IntUniformDistribution
 from optuna.distributions import LogUniformDistribution
 from optuna.distributions import UniformDistribution
-
 from optuna import logging
 from optuna.trial._base import BaseTrial
 from optuna.trial._state import TrialState
-<<<<<<< HEAD
-from optuna import type_checking
-
-if type_checking.TYPE_CHECKING:
-    FloatingPointDistributionType = Union[
-        distributions.UniformDistribution, distributions.LogUniformDistribution
-    ]
-=======
->>>>>>> 0ec8ddc1
 
 _logger = logging.get_logger(__name__)
 
