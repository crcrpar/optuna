--- conflicted
+++ resolved
@@ -232,13 +232,8 @@
     See the examples of `objective function <https://github.com/optuna/optuna/blob/
     master/examples/allennlp/allennlp_jsonnet.py>`_.
 
-<<<<<<< HEAD
     You can also see the tutorial of our AllenNLP integration on
     `AllenNLP Guide <https://guide.allennlp.org/hyperparameter-optimization>`_.
-=======
-    You can also see the tutorial of our AllenNLP integration on `AllenNLP Guide <
-    https://guide.allennlp.org/hyperparameter-optimization>`_.
->>>>>>> 24008324
 
     .. note::
         From Optuna v2.1.0, users have to cast their parameters by using methods in Jsonnet.
@@ -378,13 +373,8 @@
     examples/allennlp/allennlp_simple.py>`__
     if you want to add a proning callback which observes a metric.
 
-<<<<<<< HEAD
     You can also see the tutorial of our AllenNLP integration on
     `AllenNLP Guide <https://guide.allennlp.org/hyperparameter-optimization>`_.
-=======
-    You can also see the tutorial of our AllenNLP integration on `AllenNLP Guide <
-    https://guide.allennlp.org/hyperparameter-optimization>`_.
->>>>>>> 24008324
 
     .. note::
         When :class:`~optuna.integration.AllenNLPPruningCallback` is instantiated in Python script,
