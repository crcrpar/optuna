--- conflicted
+++ resolved
@@ -58,7 +58,6 @@
         "alias_names": ["regression", "regression_l2", "l2", "mean_squared_error", "mse"],
     },
     {
-<<<<<<< HEAD
         "metric_name": "l1",
         "alias_names": ["regression_l1", "l1", "mean_absolute_error", "mae"],
     },
@@ -101,10 +100,10 @@
     {
         "metric_name": "custom",
         "alias_names": ["none", "null", "custom", "na"],
-=======
+    },
+    {
         "metric_name": "rmse",
         "alias_names": ["l2_root", "root_mean_squared_error"],
->>>>>>> 517cc2c3
     },
 ]  # type: List[Dict[str, Any]]
 
